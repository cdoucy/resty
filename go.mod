module github.com/go-resty/resty/v3

go 1.19

require (
<<<<<<< HEAD
	golang.org/x/net v0.15.0
=======
	golang.org/x/net v0.17.0
>>>>>>> 0ac42a2c
	golang.org/x/time v0.3.0
)<|MERGE_RESOLUTION|>--- conflicted
+++ resolved
@@ -1,12 +1,8 @@
 module github.com/go-resty/resty/v3
 
-go 1.19
+go 1.20
 
 require (
-<<<<<<< HEAD
-	golang.org/x/net v0.15.0
-=======
 	golang.org/x/net v0.17.0
->>>>>>> 0ac42a2c
 	golang.org/x/time v0.3.0
 )